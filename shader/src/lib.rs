--- conflicted
+++ resolved
@@ -1,6 +1,16 @@
 //! Shader compilation.
 
-<<<<<<< HEAD
+#![warn(
+missing_debug_implementations,
+missing_copy_implementations,
+missing_docs,
+trivial_casts,
+trivial_numeric_casts,
+unused_extern_crates,
+unused_import_braces,
+unused_qualifications
+)]
+
 #[cfg(feature = "spirv-reflection")]
 pub mod reflect;
 #[cfg(feature = "shader-compiler")]
@@ -8,26 +18,6 @@
 
 #[cfg(feature = "spirv-reflection")]
 pub use self::reflect::*;
-#[cfg(feature = "shader-compiler")]
-pub use self::shaderc::*;
-
-#[warn(
-=======
-#![warn(
->>>>>>> 867124b7
-    missing_debug_implementations,
-    missing_copy_implementations,
-    missing_docs,
-    trivial_casts,
-    trivial_numeric_casts,
-    unused_extern_crates,
-    unused_import_braces,
-    unused_qualifications
-)]
-
-#[cfg(feature = "shader-compiler")]
-mod shaderc;
-
 #[cfg(feature = "shader-compiler")]
 pub use self::shaderc::*;
 
