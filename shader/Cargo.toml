--- conflicted
+++ resolved
@@ -17,13 +17,8 @@
 failure = "0.1"
 gfx-hal = "0.1"
 rendy-factory = { version = "0.1", path = "../factory" }
-<<<<<<< HEAD
 rendy-util = { version = "0.1", path = "../util" }
-
-shaderc = { version = "0.3", optional = true }
-=======
 shaderc = { version = "0.5", optional = true }
->>>>>>> 00bf516d
 serde = { version = "1.0", optional = true, features = ["derive"] }
 serde_bytes = { version = "0.10.5", optional = true }
 spirv-reflect = { version = "0.2.1", optional = true }
