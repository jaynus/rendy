[package]
name = "rendy-shader"
version = "0.1.0"
authors = ["omni-viral <scareaangel@gmail.com>"]
edition = "2018"
repository = "https://github.com/omni-viral/rendy"
license = "MIT OR Apache-2.0"
documentation = "https://docs.rs/rendy-shader"
keywords = ["graphics", "gfx-hal", "rendy"]
categories = ["rendering"]
description = "Rendy's shader compilation tool"

[dependencies]
log = "0.4"
failure = "0.1"
gfx-hal = "0.1"
rendy-factory = { version = "0.1", path = "../factory" }
shaderc = { version = "0.3", optional = true }
serde = { version = "1.0", optional = true, features = ["derive"] }
<<<<<<< HEAD
spirv-reflect = { git = "https://github.com/jaynus/spirv-reflect-rs.git", optional = true }

[features]
shader-compiler = ["shaderc"]
spirv-reflection = [ "spirv-reflect" ]
serde-1 = ["serde", "gfx-hal/serde" ]
=======
serde_bytes = { version = "0.10.5", optional = true }

[features]
shader-compiler = ["shaderc"]
serde-1 = ["serde", "serde_bytes"]
>>>>>>> ac6d8307
<|MERGE_RESOLUTION|>--- conflicted
+++ resolved
@@ -17,17 +17,10 @@
 rendy-factory = { version = "0.1", path = "../factory" }
 shaderc = { version = "0.3", optional = true }
 serde = { version = "1.0", optional = true, features = ["derive"] }
-<<<<<<< HEAD
+serde_bytes = { version = "0.10.5", optional = true }
 spirv-reflect = { git = "https://github.com/jaynus/spirv-reflect-rs.git", optional = true }
 
 [features]
 shader-compiler = ["shaderc"]
 spirv-reflection = [ "spirv-reflect" ]
-serde-1 = ["serde", "gfx-hal/serde" ]
-=======
-serde_bytes = { version = "0.10.5", optional = true }
-
-[features]
-shader-compiler = ["shaderc"]
-serde-1 = ["serde", "serde_bytes"]
->>>>>>> ac6d8307
+serde-1 = ["serde", "serde_bytes", "gfx-hal/serde" ]