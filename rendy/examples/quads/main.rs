//!
//! First non-trivial example simulates miriad of quads floating in gravity field and bouce of window borders.
//! It uses compute node to move quads and simple render pass to draw them.
//!

#![cfg_attr(
    not(any(feature = "dx12", feature = "metal", feature = "vulkan")),
    allow(unused)
)]

use rendy::{
    command::{
        CommandBuffer, CommandPool, Compute, DrawCommand, ExecutableState, Families, Family,
        MultiShot, PendingState, QueueId, RenderPassEncoder, SimultaneousUse, Submit,
    },
    factory::{BufferState, Config, Factory},
    frame::Frames,
    graph::{
        gfx_acquire_barriers, gfx_release_barriers,
        present::PresentNode,
        render::{
            Layout, PrepareResult, RenderGroupBuilder, SimpleGraphicsPipeline,
            SimpleGraphicsPipelineDesc,
        },
        BufferAccess, Graph, GraphBuilder, GraphContext, Node, NodeBuffer, NodeDesc, NodeImage,
        NodeSubmittable,
    },
<<<<<<< HEAD
    hal::Device,
    memory::MemoryUsageValue,
    mesh::{Color},
    resource::buffer::Buffer,
    shader::{Shader, ShaderKind, SourceLanguage, StaticShaderInfo},
=======
    hal::Device as _,
    memory::Dynamic,
    mesh::{AsVertex, Color},
    resource::{Buffer, BufferInfo, DescriptorSet, DescriptorSetLayout, Escape, Handle},
    shader::{Shader, ShaderKind, SourceLanguage, SpirvShader, StaticShaderInfo},
>>>>>>> 867124b7
};

use winit::{EventsLoop, WindowBuilder};

#[cfg(feature = "dx12")]
type Backend = rendy::dx12::Backend;

#[cfg(feature = "metal")]
type Backend = rendy::metal::Backend;

#[cfg(feature = "vulkan")]
type Backend = rendy::vulkan::Backend;

#[repr(C)]
#[derive(Copy, Clone)]
struct PosVel {
    pos: [f32; 2],
    vel: [f32; 2],
}

lazy_static::lazy_static! {
    static ref RENDER_VERTEX: SpirvShader = StaticShaderInfo::new(
        concat!(env!("CARGO_MANIFEST_DIR"), "/examples/quads/render.vert"),
        ShaderKind::Vertex,
        SourceLanguage::GLSL,
        "main",
    ).precompile().unwrap();

    static ref RENDER_FRAGMENT: SpirvShader = StaticShaderInfo::new(
        concat!(env!("CARGO_MANIFEST_DIR"), "/examples/quads/render.frag"),
        ShaderKind::Fragment,
        SourceLanguage::GLSL,
        "main",
    ).precompile().unwrap();

    static ref BOUNCE_COMPUTE: SpirvShader = StaticShaderInfo::new(
        concat!(env!("CARGO_MANIFEST_DIR"), "/examples/quads/bounce.comp"),
        ShaderKind::Compute,
        SourceLanguage::GLSL,
        "main",
    ).precompile().unwrap();

    static ref POSVEL_DATA: Vec<PosVel> = {
        let mut rng = rand::thread_rng();
        let uniform = rand::distributions::Uniform::new(0.0, 1.0);
        (0..QUADS)
            .map(|_index| PosVel {
                pos: [
                    rand::Rng::sample(&mut rng, uniform),
                    rand::Rng::sample(&mut rng, uniform),
                ],
                vel: [
                    rand::Rng::sample(&mut rng, uniform),
                    rand::Rng::sample(&mut rng, uniform),
                ],
            })
            .collect()
    };
}

const QUADS: u32 = 2_000_000;
const DIVIDE: u32 = 1;
const PER_CALL: u32 = QUADS / DIVIDE;

#[derive(Debug, Default)]
struct QuadsRenderPipelineDesc;

#[derive(Debug)]
struct QuadsRenderPipeline<B: gfx_hal::Backend> {
    indirect: Escape<Buffer<B>>,
    vertices: Escape<Buffer<B>>,
    descriptor_set: Escape<DescriptorSet<B>>,
}

impl<B, T> SimpleGraphicsPipelineDesc<B, T> for QuadsRenderPipelineDesc
where
    B: gfx_hal::Backend,
    T: ?Sized,
{
    type Pipeline = QuadsRenderPipeline<B>;

    #[cfg(not(feature = "spirv-reflection"))]
    fn vertices(
        &self,
    ) -> Vec<(
        Vec<gfx_hal::pso::Element<gfx_hal::format::Format>>,
        gfx_hal::pso::ElemStride,
        gfx_hal::pso::InstanceRate,
    )> {
        vec![Color::VERTEX.gfx_vertex_input_desc(0)]
    }

    #[cfg(feature = "spirv-reflection")]
    fn vertices(
        &self,
    ) -> Vec<(
        Vec<gfx_hal::pso::Element<gfx_hal::format::Format>>,
        gfx_hal::pso::ElemStride,
        gfx_hal::pso::InstanceRate,
    )> {
        use rendy::graph::reflect::ShaderLayoutGenerator;
        vec![RENDER_VERTEX.attributes(.., 0).unwrap()]
    }

    fn load_shader_set<'a>(
        &self,
        storage: &'a mut Vec<B::ShaderModule>,
        factory: &mut Factory<B>,
        _aux: &T,
    ) -> gfx_hal::pso::GraphicsShaderSet<'a, B> {
        storage.clear();

        log::trace!("Load shader module RENDER_VERTEX");
        storage.push(unsafe { RENDER_VERTEX.module(factory).unwrap() });

        log::trace!("Load shader module RENDER_FRAGMENT");
        storage.push(unsafe { RENDER_FRAGMENT.module(factory).unwrap() });

        gfx_hal::pso::GraphicsShaderSet {
            vertex: gfx_hal::pso::EntryPoint {
                entry: "main",
                module: &storage[0],
                specialization: gfx_hal::pso::Specialization::default(),
            },
            fragment: Some(gfx_hal::pso::EntryPoint {
                entry: "main",
                module: &storage[1],
                specialization: gfx_hal::pso::Specialization::default(),
            }),
            hull: None,
            domain: None,
            geometry: None,
        }
    }

    fn buffers(&self) -> Vec<BufferAccess> {
        vec![BufferAccess {
            access: gfx_hal::buffer::Access::SHADER_READ,
            stages: gfx_hal::pso::PipelineStage::VERTEX_SHADER,
            usage: gfx_hal::buffer::Usage::STORAGE,
        }]
    }

    #[cfg(not(feature = "spirv-reflection"))]
    fn layout(&self) -> Layout {
        use rendy::graph::render::SetLayout;

        Layout {
            sets: vec![SetLayout {
                bindings: vec![gfx_hal::pso::DescriptorSetLayoutBinding {
                    binding: 0,
                    ty: gfx_hal::pso::DescriptorType::StorageBuffer,
                    count: 1,
                    stage_flags: gfx_hal::pso::ShaderStageFlags::VERTEX,
                    immutable_samplers: false,
                }],
            }],
            push_constants: Vec::new(),
        }
    }

    #[cfg(feature = "spirv-reflection")]
    fn layout(&self) -> Layout {
        use rendy::graph::reflect::SpirvLayoutMerger;
        vec![*RENDER_VERTEX, *RENDER_FRAGMENT].merge().unwrap()
    }

    fn build<'a>(
        self,
        ctx: &GraphContext<B>,
        factory: &mut Factory<B>,
        _queue: QueueId,
        _aux: &T,
        buffers: Vec<NodeBuffer>,
        images: Vec<NodeImage>,
        set_layouts: &[Handle<DescriptorSetLayout<B>>],
    ) -> Result<QuadsRenderPipeline<B>, failure::Error> {
        assert_eq!(buffers.len(), 1);
        assert!(images.is_empty());

        let posvelbuff = ctx.get_buffer(buffers[0].id).unwrap();

        let mut indirect = factory
            .create_buffer(
                BufferInfo {
                    size: std::mem::size_of::<DrawCommand>() as u64 * DIVIDE as u64,
                    usage: gfx_hal::buffer::Usage::INDIRECT,
                },
                Dynamic,
            )
            .unwrap();

        unsafe {
            factory
                .upload_visible_buffer(
                    &mut indirect,
                    0,
                    &(0..DIVIDE)
                        .map(|index| DrawCommand {
                            vertex_count: 6,
                            instance_count: PER_CALL,
                            first_vertex: 0,
                            first_instance: index * PER_CALL,
                        })
                        .collect::<Vec<_>>(),
                )
                .unwrap();
        }

        let mut vertices = factory
            .create_buffer(
                BufferInfo {
                    size: std::mem::size_of::<Color>() as u64 * 6,
                    usage: gfx_hal::buffer::Usage::VERTEX,
                },
                Dynamic,
            )
            .unwrap();

        unsafe {
            factory
                .upload_visible_buffer(
                    &mut vertices,
                    0,
                    &[
                        Color({
                            let (r, g, b) = palette::Srgb::from(palette::Hsv::new(240.0, 1.0, 1.0))
                                .into_components();
                            [r, g, b, 1.0]
                        }),
                        Color({
                            let (r, g, b) = palette::Srgb::from(palette::Hsv::new(330.0, 1.0, 1.0))
                                .into_components();
                            [r, g, b, 1.0]
                        }),
                        Color({
                            let (r, g, b) = palette::Srgb::from(palette::Hsv::new(60.0, 1.0, 1.0))
                                .into_components();
                            [r, g, b, 1.0]
                        }),
                        Color({
                            let (r, g, b) = palette::Srgb::from(palette::Hsv::new(240.0, 1.0, 1.0))
                                .into_components();
                            [r, g, b, 1.0]
                        }),
                        Color({
                            let (r, g, b) = palette::Srgb::from(palette::Hsv::new(60.0, 1.0, 1.0))
                                .into_components();
                            [r, g, b, 1.0]
                        }),
                        Color({
                            let (r, g, b) = palette::Srgb::from(palette::Hsv::new(150.0, 1.0, 1.0))
                                .into_components();
                            [r, g, b, 1.0]
                        }),
                    ],
                )
                .unwrap();
        }

        assert_eq!(set_layouts.len(), 1);

        let descriptor_set = factory
            .create_descriptor_set(set_layouts[0].clone())
            .unwrap();

        unsafe {
            factory.device().write_descriptor_sets(std::iter::once(
                gfx_hal::pso::DescriptorSetWrite {
                    set: descriptor_set.raw(),
                    binding: 0,
                    array_offset: 0,
                    descriptors: std::iter::once(gfx_hal::pso::Descriptor::Buffer(
                        posvelbuff.raw(),
                        Some(0)..Some(posvelbuff.size() as u64),
                    )),
                },
            ))
        }

        Ok(QuadsRenderPipeline {
            indirect,
            vertices,
            descriptor_set,
        })
    }
}

impl<B, T> SimpleGraphicsPipeline<B, T> for QuadsRenderPipeline<B>
where
    B: gfx_hal::Backend,
    T: ?Sized,
{
    type Desc = QuadsRenderPipelineDesc;

    fn prepare(
        &mut self,
        _factory: &Factory<B>,
        _queue: QueueId,
        _sets: &[Handle<DescriptorSetLayout<B>>],
        _index: usize,
        _aux: &T,
    ) -> PrepareResult {
        PrepareResult::DrawReuse
    }

    fn draw(
        &mut self,
        layout: &B::PipelineLayout,
        mut encoder: RenderPassEncoder<'_, B>,
        _index: usize,
        _aux: &T,
    ) {
        encoder.bind_graphics_descriptor_sets(
            layout,
            0,
            std::iter::once(self.descriptor_set.raw()),
            std::iter::empty::<u32>(),
        );
        encoder.bind_vertex_buffers(0, std::iter::once((self.vertices.raw(), 0)));
        encoder.draw_indirect(
            self.indirect.raw(),
            0,
            DIVIDE,
            std::mem::size_of::<DrawCommand>() as u32,
        );
    }

    fn dispose(self, _factory: &mut Factory<B>, _aux: &T) {}
}

#[derive(Debug)]
struct GravBounce<B: gfx_hal::Backend> {
    set_layout: Handle<DescriptorSetLayout<B>>,
    pipeline_layout: B::PipelineLayout,
    pipeline: B::ComputePipeline,

    descriptor_set: Escape<DescriptorSet<B>>,

    command_pool: CommandPool<B, Compute>,
    command_buffer:
        CommandBuffer<B, Compute, PendingState<ExecutableState<MultiShot<SimultaneousUse>>>>,
    submit: Submit<B, SimultaneousUse>,
}

impl<'a, B> NodeSubmittable<'a, B> for GravBounce<B>
where
    B: gfx_hal::Backend,
{
    type Submittable = &'a Submit<B, SimultaneousUse>;
    type Submittables = &'a [Submit<B, SimultaneousUse>];
}

impl<B, T> Node<B, T> for GravBounce<B>
where
    B: gfx_hal::Backend,
    T: ?Sized,
{
    type Capability = Compute;

    type Desc = GravBounceDesc;

    fn run<'a>(
        &'a mut self,
        _ctx: &GraphContext<B>,
        _factory: &Factory<B>,
        _aux: &T,
        _frames: &'a Frames<B>,
    ) -> &'a [Submit<B, SimultaneousUse>] {
        std::slice::from_ref(&self.submit)
    }

    unsafe fn dispose(mut self, factory: &mut Factory<B>, _aux: &T) {
        drop(self.submit);
        self.command_pool
            .free_buffers(Some(self.command_buffer.mark_complete()));
        factory.destroy_command_pool(self.command_pool);
        factory.destroy_compute_pipeline(self.pipeline);
        factory.destroy_pipeline_layout(self.pipeline_layout);
    }
}

#[derive(Debug, Default)]
struct GravBounceDesc;

impl<B, T> NodeDesc<B, T> for GravBounceDesc
where
    B: gfx_hal::Backend,
    T: ?Sized,
{
    type Node = GravBounce<B>;

    fn buffers(&self) -> Vec<BufferAccess> {
        vec![BufferAccess {
            access: gfx_hal::buffer::Access::SHADER_READ | gfx_hal::buffer::Access::SHADER_WRITE,
            stages: gfx_hal::pso::PipelineStage::COMPUTE_SHADER,
            usage: gfx_hal::buffer::Usage::STORAGE | gfx_hal::buffer::Usage::TRANSFER_DST,
        }]
    }

    fn build<'a>(
        self,
        ctx: &GraphContext<B>,
        factory: &mut Factory<B>,
        family: &mut Family<B>,
        queue: usize,
        _aux: &T,
        buffers: Vec<NodeBuffer>,
        images: Vec<NodeImage>,
    ) -> Result<Self::Node, failure::Error> {
        assert!(images.is_empty());
        assert_eq!(buffers.len(), 1);

        let posvelbuff = ctx.get_buffer(buffers[0].id).unwrap();

        unsafe {
            factory.upload_buffer(
                posvelbuff,
                0,
                &POSVEL_DATA,
                None,
                BufferState {
                    queue: QueueId {
                        index: queue,
                        family: family.id(),
                    },
                    stage: gfx_hal::pso::PipelineStage::COMPUTE_SHADER,
                    access: gfx_hal::buffer::Access::SHADER_WRITE
                        | gfx_hal::buffer::Access::SHADER_READ,
                },
            )
        }?;

        log::trace!("Load shader module BOUNCE_COMPUTE");
        let module = unsafe { BOUNCE_COMPUTE.module(factory) }?;

        let set_layout = Handle::from(factory.create_descriptor_set_layout(vec![
            gfx_hal::pso::DescriptorSetLayoutBinding {
                binding: 0,
                ty: gfx_hal::pso::DescriptorType::StorageBuffer,
                count: 1,
                stage_flags: gfx_hal::pso::ShaderStageFlags::COMPUTE,
                immutable_samplers: false,
            },
        ])?);

        let pipeline_layout = unsafe {
            factory.device().create_pipeline_layout(
                std::iter::once(set_layout.raw()),
                std::iter::empty::<(gfx_hal::pso::ShaderStageFlags, std::ops::Range<u32>)>(),
            )
        }?;

        let pipeline = unsafe {
            factory.device().create_compute_pipeline(
                &gfx_hal::pso::ComputePipelineDesc {
                    shader: gfx_hal::pso::EntryPoint {
                        entry: "main",
                        module: &module,
                        specialization: gfx_hal::pso::Specialization::default(),
                    },
                    layout: &pipeline_layout,
                    flags: gfx_hal::pso::PipelineCreationFlags::empty(),
                    parent: gfx_hal::pso::BasePipeline::None,
                },
                None,
            )
        }?;

        unsafe { factory.destroy_shader_module(module) };

        let descriptor_set = factory.create_descriptor_set(set_layout.clone())?;

        unsafe {
            factory.device().write_descriptor_sets(std::iter::once(
                gfx_hal::pso::DescriptorSetWrite {
                    set: descriptor_set.raw(),
                    binding: 0,
                    array_offset: 0,
                    descriptors: std::iter::once(gfx_hal::pso::Descriptor::Buffer(
                        posvelbuff.raw(),
                        Some(0)..Some(posvelbuff.size()),
                    )),
                },
            ));
        }

        let mut command_pool = factory
            .create_command_pool(family)?
            .with_capability::<Compute>()
            .expect("Graph builder must provide family with Compute capability");
        let initial = command_pool.allocate_buffers(1).remove(0);
        let mut recording = initial.begin(MultiShot(SimultaneousUse), ());
        let mut encoder = recording.encoder();
        encoder.bind_compute_pipeline(&pipeline);
        encoder.bind_compute_descriptor_sets(
            &pipeline_layout,
            0,
            std::iter::once(descriptor_set.raw()),
            std::iter::empty::<u32>(),
        );

        {
            let (stages, barriers) = gfx_acquire_barriers(ctx, &*buffers, None);
            log::info!("Acquire {:?} : {:#?}", stages, barriers);
            encoder.pipeline_barrier(stages, gfx_hal::memory::Dependencies::empty(), barriers);
        }
        encoder.dispatch(QUADS, 1, 1);

        {
            let (stages, barriers) = gfx_release_barriers(ctx, &*buffers, None);
            log::info!("Release {:?} : {:#?}", stages, barriers);
            encoder.pipeline_barrier(stages, gfx_hal::memory::Dependencies::empty(), barriers);
        }

        let (submit, command_buffer) = recording.finish().submit();

        Ok(GravBounce {
            set_layout,
            pipeline_layout,
            pipeline,
            descriptor_set,
            // buffer_view,
            command_pool,
            command_buffer,
            submit,
        })
    }
}

#[cfg(any(feature = "dx12", feature = "metal", feature = "vulkan"))]
fn run(
    event_loop: &mut EventsLoop,
    factory: &mut Factory<Backend>,
    families: &mut Families<Backend>,
    window: std::sync::Arc<winit::Window>,
) -> Result<(), failure::Error> {
    let mut graph = build_graph(factory, families, window.clone());

    let started = std::time::Instant::now();

    let mut last_window_size = window.get_inner_size();
    let mut need_rebuild = false;

    let mut frames = 0u64..;
    let mut elapsed = started.elapsed();

    for _ in &mut frames {
        factory.maintain(families);
        event_loop.poll_events(|_| ());
        let new_window_size = window.get_inner_size();

        if last_window_size != new_window_size {
            need_rebuild = true;
        }

        if need_rebuild && last_window_size == new_window_size {
            need_rebuild = false;
            let started = std::time::Instant::now();
            graph.dispose(factory, &());
            println!("Graph disposed in: {:?}", started.elapsed());
            graph = build_graph(factory, families, window.clone());
        }

        last_window_size = new_window_size;

        graph.run(factory, families, &());

        elapsed = started.elapsed();
        if elapsed >= std::time::Duration::new(1, 0) {
            break;
        }
    }

    let elapsed_ns = elapsed.as_secs() * 1_000_000_000 + elapsed.subsec_nanos() as u64;

    log::info!(
        "Elapsed: {:?}. Frames: {}. FPS: {}",
        elapsed,
        frames.start,
        frames.start * 1_000_000_000 / elapsed_ns
    );

    graph.dispose(factory, &mut ());
    Ok(())
}

#[cfg(any(feature = "dx12", feature = "metal", feature = "vulkan"))]
fn main() {
    env_logger::Builder::from_default_env()
        .filter_module("quads", log::LevelFilter::Trace)
        .filter_module("rendy_graph", log::LevelFilter::Trace)
        .init();

    let config: Config = Default::default();

    let (mut factory, mut families): (Factory<Backend>, _) = rendy::factory::init(config).unwrap();

    let mut event_loop = EventsLoop::new();

    let window = WindowBuilder::new()
        .with_title("Rendy example")
        .build(&event_loop)
        .unwrap()
        .into();

    event_loop.poll_events(|_| ());

    run(&mut event_loop, &mut factory, &mut families, window).unwrap();
    log::debug!("Done");

    log::debug!("Drop families");
    drop(families);

    log::debug!("Drop factory");
    drop(factory);
}

fn build_graph(
    factory: &mut Factory<Backend>,
    families: &mut Families<Backend>,
    window: std::sync::Arc<winit::Window>,
) -> Graph<Backend, ()> {
    let surface = factory.create_surface(window.clone());

    let mut graph_builder = GraphBuilder::<Backend, ()>::new();

    let posvel = graph_builder.create_buffer(QUADS as u64 * std::mem::size_of::<[f32; 4]>() as u64);

    let color = graph_builder.create_image(
        surface.kind(),
        1,
        factory.get_surface_format(&surface),
        Some(gfx_hal::command::ClearValue::Color(
            [1.0, 1.0, 1.0, 1.0].into(),
        )),
    );

    let depth = graph_builder.create_image(
        surface.kind(),
        1,
        gfx_hal::format::Format::D16Unorm,
        Some(gfx_hal::command::ClearValue::DepthStencil(
            gfx_hal::command::ClearDepthStencil(1.0, 0),
        )),
    );

    let grav = graph_builder.add_node(GravBounceDesc.builder().with_buffer(posvel));

    let pass = graph_builder.add_node(
        QuadsRenderPipeline::builder()
            .with_buffer(posvel)
            .with_dependency(grav)
            .into_subpass()
            .with_color(color)
            .with_depth_stencil(depth)
            .into_pass(),
    );

    graph_builder.add_node(PresentNode::builder(&factory, surface, color).with_dependency(pass));

    let started = std::time::Instant::now();
    let graph = graph_builder.build(factory, families, &()).unwrap();
    println!("Graph built in: {:?}", started.elapsed());
    graph
}

#[cfg(not(any(feature = "dx12", feature = "metal", feature = "vulkan")))]
fn main() {
    panic!("Specify feature: { dx12, metal, vulkan }");
}<|MERGE_RESOLUTION|>--- conflicted
+++ resolved
@@ -25,19 +25,11 @@
         BufferAccess, Graph, GraphBuilder, GraphContext, Node, NodeBuffer, NodeDesc, NodeImage,
         NodeSubmittable,
     },
-<<<<<<< HEAD
     hal::Device,
     memory::MemoryUsageValue,
     mesh::{Color},
     resource::buffer::Buffer,
-    shader::{Shader, ShaderKind, SourceLanguage, StaticShaderInfo},
-=======
-    hal::Device as _,
-    memory::Dynamic,
-    mesh::{AsVertex, Color},
-    resource::{Buffer, BufferInfo, DescriptorSet, DescriptorSetLayout, Escape, Handle},
     shader::{Shader, ShaderKind, SourceLanguage, SpirvShader, StaticShaderInfo},
->>>>>>> 867124b7
 };
 
 use winit::{EventsLoop, WindowBuilder};
